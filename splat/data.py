# Splat - splat/data.py
#
# Copyright (C) 2012, 2013, 2014, 2015, 2017, 2018
#    Guillaume Tucker <guillaume@mangoz.org>
#
# This program is free software; you can redistribute it and/or modify it under
# the terms of the GNU Lesser General Public License as published by the Free
# Software Foundation, either version 3 of the License, or (at your option) any
# later version.
#
# This program is distributed in the hope that it will be useful, but WITHOUT
# ANY WARRANTY; without even the implied warranty of MERCHANTABILITY or FITNESS
# FOR A PARTICULAR PURPOSE.  See the GNU Lesser General Public License for more
# details.
#
# You should have received a copy of the GNU Lesser General Public License
# along with this program.  If not, see <http://www.gnu.org/licenses/>.

import os
import os.path
import struct
import wave
import md5
try:
    # For extra standard audio formats
    import audiotools
    has_audiotools = True
    try:
        from cStringIO import StringIO
    except ImportError:
        from StringIO import StringIO
except ImportError:
    has_audiotools = False
try:
    import cPickle as pickle
except ImportError:
    import pickle
import _splat
import splat

# Used in Splat Audio Fragment files (.saf)
SAF_MAGIC = 'Splat!'
SAF_FORMAT_FLAT = 1
SAF_FORMAT_MMAP = 2

# -----------------------------------------------------------------------------
# Utilities

def _get_fmt(f, fmt):
    if fmt is None:
        if isinstance(f, str):
            fmt = f.rpartition(os.extsep)[2].lower()
        else:
            raise Exception("Format required with file objects")
    return fmt

def _read_chunks(frag, read_frames, frame_size, sample_type):
    rem = len(frag)
    cur = 0
    chunk_size = 65536 / frame_size # read in blocks of 64K

    while rem > 0:
        n = min(chunk_size, rem)
        data = bytearray(read_frames(n))
        frag.import_bytes(data, frag.rate, frag.channels, sample_type, cur)
        rem -= n
        cur += n

# -----------------------------------------------------------------------------
# Audio file openers

def open_wav(wav_file, fmt=None):
    if _get_fmt(wav_file, fmt) != 'wav':
        return None

    w = wave.open(wav_file, 'rb')
    channels = w.getnchannels()
    n_frames = w.getnframes()
    rate = w.getframerate()
    sample_width_bytes = w.getsampwidth()
    frame_size = sample_width_bytes * channels
    s_width = sample_width_bytes * 8
    frag = Fragment(channels, rate, length=n_frames)
    _read_chunks(frag, w.readframes, frame_size, 'int{:d}'.format(s_width))
    w.close()
    return frag

def open_saf(saf_file, fmt=None):
    if _get_fmt(saf_file, fmt) != 'saf':
        return None

    is_str = isinstance(saf_file, basestring)
    f = open(saf_file, 'rb') if is_str else saf_file
    if f.readline().strip('\n') != SAF_MAGIC:
        return None

    def open_saf_flat(f, attr, rate, channels, length, precision, **kw):
        frag = Fragment(rate=rate, channels=channels, length=length)
        frame_size = channels * precision / 8
        _read_chunks(frag, (lambda x: f.read(x * frame_size)), frame_size,
                     sample_type='float{:d}'.format(precision))
        return frag

    def open_saf_mmap(f, attr, rate, channels, length, **kw):
        info = pickle.load(f)
        rel = os.path.dirname(f.name)
        mmap_names = (i['mmap'] for i in info)
        mmap_paths = list(os.path.join(rel, m) for m in mmap_names)
        return Fragment(rate=rate, channels=channels, length=length,
                        mmap=mmap_paths)

    attr_str = f.readline().strip('\n')
    attr = {k: v for k, v in (kv.split('=') for kv in attr_str.split(' '))}
    opts = ['rate', 'channels', 'length', 'precision', 'format']
    kwargs = { k: v for k, v in zip(opts, (int(attr[x]) for x in opts)) }
    saf_openers = {
        SAF_FORMAT_FLAT: open_saf_flat,
        SAF_FORMAT_MMAP: open_saf_mmap,
    }

    try:
        saf_opener = saf_openers[kwargs.pop('format')]
    except KeyError:
        raise Exception("Format not supported in this version of Splat")
    frag = saf_opener(f, attr, **kwargs)

    if is_str:
        f.close()
    if frag.md5() != attr['md5']:
        raise Exception("Fragment MD5 sum mismatch")
    return frag

audio_file_openers = [open_wav, open_saf,]

if has_audiotools is True:
    def open_audiotools(f_name, fmt=None):
        if not isinstance(f_name, str):
            return None
        try:
            f = audiotools.open(f_name)
        except audiotools.UnsupportedFile:
            return None
        sample_width = f.bits_per_sample()
        pcm = f.to_pcm()
        frag = Fragment(rate=f.sample_rate(), channels=f.channels(),
                        length=f.total_frames())
        frame_size = frag.channels * sample_width / 8
        chunk_size = 65536 / frame_size
        rem = f.total_frames()
        cur = 0
        while rem > 0:
            frames = pcm.read(chunk_size)
            if frames.frames == 0:
                # Some lossy formats like MP3 have slightly varying data length
                break
            raw_bytes = bytearray(frames.to_bytes(False, True))
            frag.import_bytes(raw_bytes, frag.rate, frag.channels,
                              'int{:d}'.format(sample_width), cur)
            rem -= frames.frames
            cur += frames.frames
        return frag
    audio_file_openers.append(open_audiotools)

# -----------------------------------------------------------------------------
# Audio file savers

def save_wav(wav_file, frag, start, end, sample_type='int16'):
    sample_width = splat.sample_types[sample_type]
    w = wave.open(wav_file, 'w')
    w.setnchannels(frag.channels)
    w.setsampwidth(sample_width / 8)
    w.setframerate(frag.rate)
    w.setnframes(len(frag))
    raw_bytes = frag.export_bytes(sample_type, start, end)
    w.writeframes(buffer(raw_bytes))
    w.close()

def save_saf(saf_file, frag, start, end):
    is_str = isinstance(saf_file, str)
    f = open(saf_file, 'w') if is_str else saf_file

    def write_saf_header(f, attrs):
        h = ' '.join('='.join(str(x) for x in kv) for kv in attrs.iteritems())
        f.write(SAF_MAGIC + '\n')
        f.write(h + '\n')

    def save_saf_flat(f, frag, attrs):
        raw_bytes = frag.export_bytes(start=start, end=end)
        frame_size = frag.channels * splat.SAMPLE_WIDTH / 8
        length = len(raw_bytes) / frame_size
        md5sum = md5.new(raw_bytes).hexdigest()
        attrs.update({
            'format': SAF_FORMAT_FLAT,
            'md5': md5sum,
            'length': length,
        })
        write_saf_header(f, attrs)
        f.write(buffer(raw_bytes))

    def save_saf_mmap(f, frag, attrs):
        attrs.update({
            'format': SAF_FORMAT_MMAP,
            'md5': frag.md5(),
            'length': len(frag),
        })
        write_saf_header(f, attrs)
        info = frag.info
        for chan in info:
            chan['mmap'] = os.path.basename(chan['mmap'])
        pickle.dump(info, f)

    chan_info = frag.info
    if chan_info[0]['mmap_temp'] is False:
        saf_saver = save_saf_mmap
    else:
        saf_saver = save_saf_flat

    for c in chan_info[1:]:
        if ((c['mmap'] is None and chan_info[0]['mmap'] is not None) or
            (c['mmap'] is not None and chan_info[0]['mmap'] is None) or
            (c['mmap_temp'] != chan_info[0]['mmap_temp'])):
            raise Exception("Inconsistent use of mmap across channels")

    attrs = {
        'version': splat.VERSION_STR,
        'build': splat.BUILD,
        'channels': frag.channels,
        'rate': frag.rate,
        'precision': splat.SAMPLE_WIDTH,
        }

    saf_saver(f, frag, attrs)

    if is_str:
        f.close()

audio_file_savers = { 'wav': save_wav, 'saf': save_saf, }

if has_audiotools is True:
    channel_masks = [0x4, 0x3, 0x7, 0x33, 0x37, 0x137, 0x637, 0x737, 0xF37,
                     0x7F7, 0xFF7, 0x2FF7, 0x6FF7, 0x7FF7, 0x17FF7, 0x2FFF7]

    def save_audiotools(cls, fname, frag, start, end, sample_type='int16',
                        channel_mask=None, compression=None):
        if not isinstance(fname, str):
            raise TypeError('File name needed when saving with audiotools')
        if channel_mask is None:
            channel_mask = channel_masks[frag.channels]
        data = frag.export_bytes(sample_type, start, end)
        str_io = StringIO(str(data))
        sample_width = splat.sample_types[sample_type]
        reader = audiotools.PCMReader(str_io, frag.rate, frag.channels,
                                      channel_mask, sample_width)
        cls.from_pcm(fname, reader, compression, len(frag))

    fmt_cls = {
        'ogg': audiotools.VorbisAudio,
        'flac': audiotools.FlacAudio,
        'mp3': audiotools.MP3Audio,
        }
    for fmt, cls in fmt_cls.iteritems():
        audio_file_savers[fmt] = lambda *a, **k: save_audiotools(cls, *a, **k)

# -----------------------------------------------------------------------------
# Data classes

class Fragment(_splat.Fragment):
    """A fragment of sound data

    Create an empty sound fragment with the given number of ``channels``,
    sample ``rate`` in Hertz and initial ``duration`` in seconds or ``length``
    in number of samples per channel.  The default number of channels is 2, the
    minimum is 1 and the maximum is currently fixed at 16.  The default sample
    rate is 48000.  If no duration is specified, the fragment will be empty.
    Otherwise, the samples are initialised to 0 (silence).

<<<<<<< HEAD
    An optional ``name`` can be given to the fragment to identify it later in
    application code.  This is also used in :py:class:`splat.seq.SampleSet` to
    refer to named samples.  It can be accessed later with
    :py:attr:`splat.data.Fragment.name`.
=======
    The fragment can also be allocated using ``mmap``.  If set to ``True``, the
    fragment will be backed with a temporary mmap file.  It can also be a
    string used as a path prefix to create persistent mmap files, or a list of
    paths with existing files to reuse.  In this case, there must be the same
    number of paths as of ``channels`` and the ``length`` should be set to
    match the mmap file sizes as new fragments are always resized to the given
    length.
>>>>>>> 0d093db9

    All Splat sound data is contained in :py:class:`splat.data.Fragment`
    objects.  They are accessible as a mutable sequence of tuples of floating
    point values to represent the samples across all the audio channels.  The
    length of each sample tuple is equal to the number of channels of the
    fragment.

    .. note::

       It is rather slow to access and modify all the samples of a Fragment
       using the standard Python sequence interface.  The underlying
       implementation in C can handle all common data manipulations much
       faster using the Fragment methods documented below.
    """

    @classmethod
    def open(cls, in_file, fmt=None, name=None):
        """Open a file to create a sound fragment by importing audio data.

        Open a sound file specified by ``in_file``, which can be either a file
        name or a file-like object, and import its contents into a new
        :py:class:`splat.data.Fragment` instance, which is then returned.

        The format can be specified via the ``fmt`` argument, otherwise it may
        be automatically detected whenever possible.  Only a limited set of
        :ref:`audio_files` formats are supported (currently only ``wav`` and
        ``saf``).  All the samples are converted to floating point values with
        the native precision of the fragment.
        """
        fmt = _get_fmt(in_file, fmt)
        for opener in audio_file_openers:
            frag = opener(in_file, fmt)
            if frag is None:
                continue
            if name is not None:
                frag.name = name
            elif isinstance(in_file, str):
                frag.name = os.path.splitext(os.path.basename(in_file))[0]
            return frag
        raise Exception("Unsupported file format")

    def save(self, out_file, fmt=None, start=None, end=None, normalize=True,
             *args, **kw):
        """Save the contents of the audio fragment into a file.

        If ``out_file`` is a string, a file is created with this name;
        otherwise, it must be a file-like object.  The contents of the audio
        fragment are written to this file.  It is possible to save only a part
        of the fragment using the ``start`` and ``end`` arguments with times in
        seconds.  The contents of the fragment will be automatically normalized
        unless ``normalized`` is set to ``False``.

        The ``fmt`` argument is a string to identify the output file format to
        use.  If ``None``, the file name extension is used.  It may otherwise
        be a file-like object, in which case the format needs to be specified.
        Extra arguments that are specific to the file format may be added.

        The ``wav`` format accepts an extra ``sample_type`` argument to specify
        the sample type, which also defines the number of bytes per sample.
        The default is ``int16`` (16 bits).
        """
        fmt = _get_fmt(out_file, fmt)
        saver = audio_file_savers.get(fmt, None)
        if saver is None:
            raise Exception("Unsupported file format: {0}".format(fmt))
        if normalize is True:
            self.normalize()
        saver(out_file, self, start, end, *args, **kw)

    def dup(self):
        """Duplicate this fragment into a new one and return it."""
        dup_frag = Fragment(channels=self.channels, rate=self.rate)
        dup_frag.mix(self)
        return dup_frag

    def grow(self, duration=None, length=None):
        """Resize if ``duration`` or ``length`` is greater than current."""
        if duration is not None:
            if duration > self.duration:
                self.resize(duration=duration)
        elif length is not None:
            if length > len(self):
                self.resize(length=length)
        else:
            raise ValueError("neither new duration nor length was supplied")

    def md5(self, sample_type=splat.SAMPLE_TYPE, as_md5_obj=False):
        """Get the MD5 checksum of this fragment's data.

        The data is first converted to samples as specified by ``sample_type``
        and ``sample_width`` in bytes.  Then the MD5 checksum is returned as a
        string unless ``as_md5_obj`` is set to True in which case an ``md5``
        object is returned instead."""
        md5sum = md5.new(self.export_bytes(sample_type))
        return md5sum if as_md5_obj is True else md5sum.hexdigest()

    def n2s(self, n):
        """Convert a sample index number ``n`` into a time in seconds."""
        return float(n) / self.rate

    def s2n(self, s):
        """Convert a time in seconds ``s`` into a sample index number."""
        return int(s * self.rate)<|MERGE_RESOLUTION|>--- conflicted
+++ resolved
@@ -274,12 +274,11 @@
     rate is 48000.  If no duration is specified, the fragment will be empty.
     Otherwise, the samples are initialised to 0 (silence).
 
-<<<<<<< HEAD
     An optional ``name`` can be given to the fragment to identify it later in
     application code.  This is also used in :py:class:`splat.seq.SampleSet` to
     refer to named samples.  It can be accessed later with
     :py:attr:`splat.data.Fragment.name`.
-=======
+
     The fragment can also be allocated using ``mmap``.  If set to ``True``, the
     fragment will be backed with a temporary mmap file.  It can also be a
     string used as a path prefix to create persistent mmap files, or a list of
@@ -287,7 +286,6 @@
     number of paths as of ``channels`` and the ``length`` should be set to
     match the mmap file sizes as new fragments are always resized to the given
     length.
->>>>>>> 0d093db9
 
     All Splat sound data is contained in :py:class:`splat.data.Fragment`
     objects.  They are accessible as a mutable sequence of tuples of floating
